--- conflicted
+++ resolved
@@ -1,12 +1,10 @@
-<<<<<<< HEAD
 #[cfg(all(doc, not(feature = "std")))]
 extern crate alloc;
-use super::Endian;
+
 #[cfg(all(doc, not(feature = "std")))]
 use alloc::vec::Vec;
-=======
+
 use crate::Endian;
->>>>>>> 0df428fb
 
 /// Runtime options for
 /// [`BinRead::read_options()`](crate::BinRead::read_options).

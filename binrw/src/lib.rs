//! **Maintainer's Note:** binrw is in a rather early state. Lots of work is being
//! done in order to make a great library before holding it to too many stability guarantees.
//! Expect a bit of churn, if you're looking for a stable alternative, check out [`binread`].
//! If you're interested in getting involved, join us on [discord] or [matrix]! (whichever you
//! prefer, they're bridged together)
//!
//! ---
//!
//! [`binread`]: https://docs.rs/binread
//! [discord]: https://discord.gg/ABy4Qh549j
//! [matrix]: https://matrix.to/#/#binrw:matrix.org
//!
//! binrw helps you write maintainable & easy-to-read declarative binary data
//! parsers using ✨macro magic✨.
//!
//! Adding `#[derive(BinRead)]` to any struct or enum generates a parser that
//! can read that type from raw data:
//!
//! ```
//! # use binrw::{BinRead, io::Cursor};
//! # #[derive(Debug, PartialEq)]
//! #[derive(BinRead)]
//! #[br(little)]
//! struct Point(i16, i16);
//!
//! let point = Point::read(&mut Cursor::new(b"\x80\x02\xe0\x01")).unwrap();
//! assert_eq!(point, Point(640, 480));
//!
//! # #[derive(Debug, PartialEq)]
//! #[derive(BinRead)]
//! #[br(big, magic = b"SHAP")]
//! enum Shape {
//!     #[br(magic(0u8))] Rect { left: i16, top: i16, right: i16, bottom: i16 },
//!     #[br(magic(1u8))] Oval { origin: Point, rx: u8, ry: u8 }
//! }
//!
//! let oval = Shape::read(&mut Cursor::new(b"SHAP\x01\x80\x02\xe0\x01\x2a\x15")).unwrap();
//! assert_eq!(oval, Shape::Oval { origin: Point(640, 480), rx: 42, ry: 21 });
//! ```
//!
//! Types that can’t implement `BinRead` directly (e.g. types from third party
//! crates) can also be read using
//! [free parser functions](attribute#custom-parsers) or by
//! [mapping values](attribute#map).
//!
//! Unlike “zero-copy” libraries, the in-memory representation of binrw structs
//! doesn’t need to match the raw data. This can allow for better memory
//! performance, especially on architectures where unaligned memory access is
//! slow. Also, because data is never [transmuted](core::mem::transmute), there
//! is no risk of undefined behaviour.
//!
//! # Input
//!
//! `BinRead` reads data from any object that implements [`io::Read`] +
//! [`io::Seek`]. This means that data can come from memory, network, disk, or
//! any other streaming source. It also means that low-level data operations
//! like buffering and compression are efficient and easy to implement.
//!
//! `BinRead` also includes an [extension trait](BinReaderExt) for reading types
//! directly from input objects:
//!
//! ```rust
//! use binrw::{BinReaderExt, io::Cursor};
//!
//! let mut reader = Cursor::new(b"\x00\x0A");
//! let val: u16 = reader.read_be().unwrap();
//! assert_eq!(val, 10);
//! ```
//!
//! # Directives
//!
//! Handling things like magic numbers, byte ordering, and padding & alignment
//! is typical when working with binary data, so binrw includes a variety of
//! [built-in directives](attribute) for these common cases that can be applied
//! using the `#[br]` attribute:
//!
//! ```
//! # use binrw::{prelude::*, io::Cursor, NullString};
//! #
//! #[derive(BinRead)]
//! #[br(magic = b"DOG", assert(name.len() != 0))]
//! struct Dog {
//!     bone_pile_count: u8,
//!
//!     #[br(big, count = bone_pile_count)]
//!     bone_piles: Vec<u16>,
//!
//!     #[br(align_before = 0xA)]
//!     name: NullString
//! }
//!
//! let mut data = Cursor::new(b"DOG\x02\x00\x01\x00\x12\0\0Rudy\0");
//! let dog = Dog::read(&mut data).unwrap();
//! assert_eq!(dog.bone_piles, &[0x1, 0x12]);
//! assert_eq!(dog.name.into_string(), "Rudy")
//! ```
//!
//! Directives can also reference earlier fields by name. For tuple types,
//! earlier fields are addressable by `self_N`, where `N` is the index of the
//! field.
//!
//! See the [attribute module](attribute) for the full list of available
//! directives.
//!
//! # Built-in implementations
//!
//! Implementations for all primitive data types, arrays, tuples, and standard
//! Rust types like [`Vec`] are included, along with parsers for other
//! frequently used binary data patterns like
//! [null-terminated strings](NullString) and
//! [indirect addressing using offsets](FilePtr). Convenient access into
//! bitfields is possible using crates like
//! [modular-bitfield](attribute#using-map-on-a-struct-to-create-a-bit-field).
//!
//! See the [`BinRead` trait](BinRead#foreign-impls) for the full list of
//! built-in implementations.
//!
//! # no_std support
//!
//! binrw supports no_std and includes a compatible subset of [`io`]
//! functionality. The [`alloc`] crate is required.

#![cfg_attr(not(feature = "std"), no_std)]
#![warn(rust_2018_idioms)]
#![warn(missing_docs)]

// binrw_derive expects to be able to access items in binrw via
// `::binrw::<whatever>`. Normally, this would fail in this crate
// because binrw knows of no crate called "binrw".
// This causes binrw to associate *itself* as binrw,
// meaning it makes access via ::binrw work.
#[allow(unused_extern_crates)]
extern crate self as binrw;

#[cfg(feature = "std")]
use std as alloc;

#[cfg(not(feature = "std"))]
extern crate alloc;
#[cfg(all(doc, not(feature = "std")))]
use alloc::vec::Vec;

#[doc(hidden)]
#[path = "private.rs"]
pub mod __private;

pub mod attribute;
pub mod endian;
pub mod error;
pub mod file_ptr;
pub mod helpers;
pub mod io;
#[doc(hidden)]
pub mod options;
#[doc(hidden)]
pub mod pos_value;
pub mod punctuated;
#[doc(hidden)]
pub mod strings;

#[doc(inline)]
pub use {
    endian::Endian,
    error::Error,
    file_ptr::{FilePtr, FilePtr128, FilePtr16, FilePtr32, FilePtr64, FilePtr8},
    options::ReadOptions,
    pos_value::PosValue,
    strings::{NullString, NullWideString},
};

/// The derive macro for [`BinRead`].
pub use binrw_derive::BinRead;

/// The attribute version of the derive macro for [`BinRead`]. Use this instead
/// of `#[derive(BinRead)]` to enable [temporary variables](attribute#temp).
pub use binrw_derive::derive_binread;

<<<<<<< HEAD
pub use binrw_derive::BinrwNamedArgs;
=======
/// A specialized [`Result`] type for BinRead operations.
pub type BinResult<T> = core::result::Result<T, Error>;
>>>>>>> 81b7c785

mod binread_impls;
pub use binread_impls::*;

mod binread;
pub use binread::*;

mod builder_types;
pub use builder_types::*;

pub mod prelude {
    //! The binrw prelude.
    //!
    //! A collection of traits and types you’ll likely need when working with
    //! binrw and are unlikely to cause name conflicts.
    //!
    //! ```
    //! # #![allow(unused_imports)]
    //! use binrw::prelude::*;
    //! ```

    pub use crate::BinRead;
    pub use crate::BinReaderExt;
    pub use crate::BinResult;
}<|MERGE_RESOLUTION|>--- conflicted
+++ resolved
@@ -175,12 +175,10 @@
 /// of `#[derive(BinRead)]` to enable [temporary variables](attribute#temp).
 pub use binrw_derive::derive_binread;
 
-<<<<<<< HEAD
 pub use binrw_derive::BinrwNamedArgs;
-=======
+
 /// A specialized [`Result`] type for BinRead operations.
 pub type BinResult<T> = core::result::Result<T, Error>;
->>>>>>> 81b7c785
 
 mod binread_impls;
 pub use binread_impls::*;

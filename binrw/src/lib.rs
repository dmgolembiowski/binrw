--- conflicted
+++ resolved
@@ -161,31 +161,11 @@
 #[doc(inline)]
 pub use {
     endian::Endian,
-<<<<<<< HEAD
     error::Error,
     file_ptr::{FilePtr, FilePtr128, FilePtr16, FilePtr32, FilePtr64, FilePtr8},
-    options::ReadOptions,
+    options::{ReadOptions, WriteOptions},
     pos_value::PosValue,
     strings::{NullString, NullWideString},
-=======
-    pos_value::PosValue,
-    file_ptr::{
-        FilePtr,
-        FilePtr8,
-        FilePtr16,
-        FilePtr32,
-        FilePtr64,
-        FilePtr128,
-    },
-    options::{
-        ReadOptions,
-        WriteOptions
-    },
-    strings::{
-        NullString,
-        NullWideString
-    }
->>>>>>> 0df428fb
 };
 
 /// The derive macro for [`BinRead`].
@@ -206,17 +186,14 @@
 mod binread;
 pub use binread::*;
 
-<<<<<<< HEAD
 mod builder_types;
 pub use builder_types::*;
 
-=======
 mod binwrite;
 pub use binwrite::*;
 
 /// The collection of traits and types you'll likely need when working with binread and are
 /// unlikely to cause name conflicts.
->>>>>>> 0df428fb
 pub mod prelude {
     //! The binrw prelude.
     //!

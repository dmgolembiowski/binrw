[package]
name = "binrw"
version = "0.3.1"
authors = [
    "jam1garner <jam@jam1.re>",
    "Colin Snover <github.com@zetafleet.com>",
    "Kitlith <kitlith@kitl.pw>",
    "roblabla <robinlambertz+dev@gmail.com>"
]
edition = "2018"
repository = "https://github.com/jam1garner/binrw"
license = "MIT"
description = "A Rust crate for helping read structs from binary data using ✨macro magic✨"
readme = "../README.md"
documentation = "https://docs.rs/binrw"

[dependencies]
array-init = "2.0"
binrw_derive = { version = "0.2.0", path = "../binrw_derive" }
<<<<<<< HEAD
array-init = { version = "2" }
=======
>>>>>>> 81b7c785

[dev-dependencies]
modular-bitfield = "0.9"
rustversion = "1.0"
trybuild = "1.0"

[features]
default = ["std"]
std = []<|MERGE_RESOLUTION|>--- conflicted
+++ resolved
@@ -17,10 +17,6 @@
 [dependencies]
 array-init = "2.0"
 binrw_derive = { version = "0.2.0", path = "../binrw_derive" }
-<<<<<<< HEAD
-array-init = { version = "2" }
-=======
->>>>>>> 81b7c785
 
 [dev-dependencies]
 modular-bitfield = "0.9"
